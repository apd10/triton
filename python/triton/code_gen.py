--- conflicted
+++ resolved
@@ -1037,13 +1037,8 @@
             generator.value_constructor = _triton.ir.value_constructor(generator.builder)
             generator.lscope = dict()
             generator.gscope = sys.modules[self.fn.__module__].__dict__
-<<<<<<< HEAD
             generator.prototype = prototype
             ret = generator.visit_FunctionDef(self.parse().body[0], inline=False, arg_values=args)
-=======
-            generator.lscope = dict()
-            ret = generator.visit_FunctionDef(self.parse().body[0], inline=True, arg_values=args)
->>>>>>> d8fce83e
             generator.gscope = gscope
             generator.lscope = lscope
             generator.value_constructor = value_constructor
